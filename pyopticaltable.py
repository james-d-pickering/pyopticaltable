--- conflicted
+++ resolved
@@ -1,4 +1,3 @@
-<<<<<<< HEAD
 # -*- coding: utf-8 -*-
 """
 PyOpticalTable -- Library for drawing optical layouts. 
@@ -1191,1187 +1190,3 @@
                               color=self.colour,
                               linewidth=self.width,
                               linestyle=self.style)
-=======
-# -*- coding: utf-8 -*-
-"""
-PyOpticalTable -- Library for drawing optical layouts. 
-
-Classes
---------------
-    tools : helper functions for drawing and aligning optics correctly
-    
-    OpticalElement : contains info specific to a certain element
-    
-    OpticalTable : holds all elements, elements are methods of the table
-    
-    LaserBeam: draws beam between all listed elements
-    
-"""
-
-import matplotlib.pyplot as plt
-import numpy as np
-import matplotlib as mpl
-
-allowed_types = ('mirror', 'concave_lens', 'convex_lens',
-                 'transmissive_plate', 'transmissive_cube',
-                 'beamsplitter_cube', 'generic_box',
-                 'box_source', 'point_source',
-                 'beam_dump', 'generic_circle',
-                 'concave_mirror', 'triangular_prism') # added 'triangular_prism'
-
-allowed_modes = ('r', 't')
-
-allowed_sides = ('top', 'bottom', 'left', 'right')
-
-fontparams = {'fontsize': 8, 'fontweight': 'normal', 'ha': 'center',
-              'va': 'center', 'rotation': 'horizontal'}
-
-
-class Tools:
-    """
-    Tools contains functions that help with drawing and aligning optics correctly.
-    
-    Tools is normally not called by the end user, but it is used in other classes
-    to ensure optics are placed and rotated correctly.
-    """
-    def inch_to_mm(x):
-        """Convert inches to millimetre."""
-        return x*25.4
-
-    def mm_to_inch(x):
-        """Convert millimetre to inches."""
-        return x/25.4
-
-    def deg_to_rad(x):
-        """Convert degrees to radians."""
-        return x * (np.pi/180)
-
-    def rotate_point(point, angle):
-        """
-        Rotate a point by an angle theta around the origin.
-        
-        Used for rotating optics around their centre. Uses a simple 2D rotation
-        matrix (written out in longhand).
-        
-        Parameters
-        ----------
-            point : tuple
-                Coordinates (x,y) of the point to be rotated relative to (0,0).
-            angle : float
-                Angle in degrees to rotate the point by.
-        Returns
-        ----------
-            point_rot : tuple
-                Coordinates of the rotated point (x_rot, y_rot).
-        """
-        x_rot = point[0]*np.cos(Tools.deg_to_rad(angle)) - \
-            point[1]*np.sin(Tools.deg_to_rad(angle))
-        y_rot = point[0]*np.sin(Tools.deg_to_rad(angle)) + \
-            point[1]*np.cos(Tools.deg_to_rad(angle))
-        point_rot = (x_rot, y_rot)
-        return point_rot
-
-    def sind(x):
-        """Return sine of an angle in degrees."""
-        return np.sin(Tools.deg_to_rad(x))
-
-    def cosd(x):
-        """Return cosine of an angle in degrees."""
-        return np.cos(Tools.deg_to_rad(x))
-
-    def get_midpoint(line):
-        """
-        Return the midpoint of a line.
-        
-        Line is loaded as a tuple of points ( (x1, y1), (x2, y2) )
-        
-        Parameters
-        ----------
-            line : tuple
-                Contains two points (as tuples (x,y)) that define the line.
-        
-        Returns
-        ----------
-            midpoint : tuple
-                The midpoint of the line (midpoint_x, midpoint_y)
-        """
-        point1 = line[0]
-        point2 = line[1]
-        midpoint_x = 0.5*(point1[0] + point2[0])
-        midpoint_y = 0.5*(point1[1] + point2[1])
-        midpoint = (midpoint_x, midpoint_y)
-        return midpoint
-
-    def get_label_coords(label_pos, x, y, size, labelpad):
-        """
-        Returns the coordinates where the label for an optic should be.
-        
-        Calculates them based on the position and size of the optic. User defined
-        labelpad can also be used to further move the label. 
-        
-        Label position is determined by the label_pos parameter.
-
-        Parameters
-        ----------
-        label_pos : string
-            String determining label position relative to the optic. Allowable
-            values are 'top', 'bottom', 'left', 'right'.
-        x : float
-            x-coordinate of the optical element being labelled.
-        y : float
-            y-coordinate of the optical element being labelled.
-        size : float
-            size of optical element being labelled.
-        labelpad : float
-            additional space to put between optic and label.
-
-        Returns
-        -------
-        label_x : float
-            x-coordinate of label position.
-        label_y : TYPE
-            y-coordinate of label position.
-
-        """
-        offset = (size*0.5) + labelpad
-        if label_pos == 'top':
-            label_x = x
-            label_y = y + offset
-        elif label_pos == 'bottom':
-            label_x = x
-            label_y = y - offset
-        elif label_pos == 'left':
-            label_x = x - offset
-            label_y = y
-        elif label_pos == 'right':
-            label_x = x + offset
-            label_y = y
-        else:
-            raise ValueError(
-                'Invalid label position - should be "top", "bottom", "left", \
-                    or "right".')
-        return label_x, label_y
-
-
-
-class OpticalElement:
-    """
-    OpticalElement contains information specific to an optical element.
-    
-    An instance of this class is created whenever an optical element is added 
-    to the table.
-    
-    Attributes
-    -----------
-        x : float
-            x coordinate of the optical element
-        y : float
-            y coordinate of the optical element
-        mode : 
-            mode of the optic - transmissive "t", or reflective "r" (UNUSED)
-        angle : float
-            rotation angle of the optic relative to the x axis
-    """
-
-    def __init__(self, x, y, mode, angle=None, element_type=None):
-        if mode not in allowed_modes:
-            raise ValueError('Invalid mode type.')
-
-        if element_type not in allowed_types:
-            raise ValueError('Invalid element type.')
-        self.x = x
-        self.y = y
-        self.mode = mode
-        self.angle = angle
-
-
-class OpticalTable:
-    """
-    OpticalTable is where OpticalElements are placed, and forms the main 
-    drawing canvas.
-    
-    Calling OpticalTable will generate a figure to which optics (defined as 
-    methods of OpticalTable) will be added.
-    
-    The length and width determine the internal table coordinates used to place
-    optics, and then also determine the final figure size in conjunction with size_factor. 
-    Essentially then the coordinates can be made into a sensible range for ease
-    of use, and then the final figure size controlled with size_factor. 
-    The table is centered on the origin so the coordinates range from -length/2 
-    to length/2 and so on.
-    
-    Parameters
-    ----------
-        length : int
-            Length (x dimension) of the table, in internal figure coordinates.
-        width : int
-            Width (y dimension) of the table, in internal figure coordinates.
-        size_factor : float, optional
-            The length and width are each multiplied by the size factor to give
-            the dimensions of the final figure in millimetres. The default is 10.
-        edgecolour : string, optional
-            Colour of the border of the table, any matplotlib supported colour 
-            works. The default is 'k' (black).
-        grid_spacing : float, optional
-            Spacing of lines shown on the table grid, in internal figure coordinates. 
-            Must be chosen such that there is an integer number of lines over the length. The default is 1.
-        gridcolour : string, optional
-            Colour of the grid on the table, any matplotlib supported colour 
-            works. The default is 'gray'.
-        show_edge : bool, optional
-            If true then the edge of the table is shown. The default is True.
-        show_grid : bool, optional
-            If true then a grid is shown over the table. The default is False.
-        show_labels : bool, optional
-            If true then coordinate labels are added to the grid. The default 
-            is False
-            
-    Attributes
-    ----------
-        ax : AxesSubplot
-            Matplotlib axis containing the optical table figure.
-        aspect_ratio : float
-            Ratio of the length to the width of the table.
-            
-    """
-
-    def __init__(self, length, width, size_factor=10.0, edgecolour='k', grid_spacing=1.0,
-                 gridcolour='gray', show_edge=True, show_grid=False, show_labels=False):
-
-        plt.figure(figsize=(Tools.mm_to_inch(length*size_factor), 
-                            Tools.mm_to_inch(width*size_factor)),
-                            facecolor='w', frameon=False)
-        plt.plot([-length/2, length/2], [width/2, width/2],
-                 color=edgecolour, visible=show_edge)
-        plt.plot([-length/2, length/2], [-width/2, -width/2],
-                 color=edgecolour, visible=show_edge)
-        plt.plot([length/2, length/2], [-width/2, width/2],
-                 color=edgecolour, visible=show_edge)
-        plt.plot([-length/2, -length/2], [-width/2, width/2],
-                 color=edgecolour, visible=show_edge)
-        plt.axis('off')
-
-        if show_grid:
-            N_lines_x = length/grid_spacing
-            assert N_lines_x.is_integer()
-            N_lines_y = width/grid_spacing
-            assert N_lines_y.is_integer()
-
-            x_lines = [(-length/2)+(n*grid_spacing)
-                       for n in range(int(N_lines_x+1))]
-            y_lines = [(-width/2)+(n*grid_spacing)
-                       for n in range(int(N_lines_y+1))]
-
-            [plt.plot([line, line], [-width/2, width/2],
-                      color=gridcolour, lw=0.5) for line in x_lines]
-            [plt.plot([-length/2, length/2], [line, line],
-                      color=gridcolour, lw=0.5) for line in y_lines]
-
-            if show_labels:
-                [plt.text(line, (-width/2)-1, str(line), ha='center',
-                          va='center') for line in x_lines]
-                [plt.text((-length/2)-1, line, str(line),
-                          ha='center', va='center') for line in y_lines]
-
-        self.ax = plt.gca()
-        self.aspect_ratio = length/width
-
-    def angled_line(self, x, y, size, angle, colour='k', show=True, 
-                    get_coords=False):
-        """
-        Generate a line centered at (x, y) of length size, rotated by an angle
-        angle (in degrees).
-        
-        The line automatically scales itself if the aspect ratio is changed.
-        
-        This function is mostly called by the optical element generation functions
-        but can also just be used to put a line somewhere (or get the coordinates of a line).
-
-        Parameters
-        ----------
-        x : float
-            x-coordinate of the centre of the line.
-        y : float
-            y-coordinate of the centre of the line.
-        size : float
-            Length of the line.
-        angle : float
-            Rotation angle of the line anticlockwise from the x-axis, in degrees.
-        colour : string, optional
-            Colour of the line, any matplotlib supported colour works. 
-            The default is 'k' (black).
-        show : bool, optional
-            If True then the line is plotted on the table. The default is True.
-        get_coords : bool, optional
-            If True then the coordinates of the two endpoints are returned as 
-            (x1, x2, y1, y2). The default is False.
-
-        Returns
-        -------
-        x-dX : float
-            Smaller of the two x coordinates of the line (x1).
-        x+dX : float
-            Larger of the two x coordinates of the line (x2).
-        y-dy : float
-            Smaller of the two y coordinates of the line (y1).
-        y+dY : float
-            Larger of the two y coordinates of the line (y2).
-
-        """
-        dX = (size/2) * Tools.cosd(angle) * self.aspect_ratio
-        dY = (size/2) * Tools.sind(angle) * self.aspect_ratio
-        if show:
-            self.ax.plot([x-dX, x+dX], [y-dY, y+dY], color=colour)
-        if get_coords:
-            return x-dX, x+dX, y-dY, y+dY
-
-    def set_label(self, axis, x, y, size, label, label_pos, labelpad, textcolour='k', fontsize=fontparams['fontsize']):
-        """
-        Put a label on an optical element. 
-        
-        If the label is None then this does nothing.
-    
-        Label coordinates are determined dynamically by the optic coordinates, 
-        optic size, and any padding added by the user. The position relative 
-        to the optic is determined by passing label_pos ('top', 'bottom', 'left', 'right').
-
-        Parameters
-        ----------
-        axis : AxesSubplot
-            Axis to put the label onto.
-        x : float
-            x-coordinate of the optic to be labelled.
-        y : float
-            y-coordinate of the optic to be labelled.
-        size : float
-            Size of the optic to be labelled.
-        label : string
-            Text to put in the label.
-        label_pos : string
-            Position of the label relative to the optic ('top', 'bottom', 'left', 'right').
-        labelpad : float
-            Additional padding to add between the label and the optic.
-        textcolour : string, optional
-            Colour of the label text. Default is 'k' (black).
-        fontsize : float, optional
-            Font size for the label text. The default is fontparams['fontsize'].
-
-        Returns
-        -------
-        None.
-
-        """
-        if label is not None:
-            fontsdict = fontparams.copy()
-            fontsdict['fontsize'] = fontsize
-            label_x, label_y = Tools.get_label_coords(
-                label_pos, x, y, size, labelpad)
-            axis.text(label_x, label_y, label, color=textcolour, **fontsdict)
-
-    def mirror(self, x, y, size, angle, colour='k',
-               label=None, label_pos='bottom', labelpad=0.25, textcolour='k',
-               fontsize=fontparams['fontsize']):
-        """
-        Draw a mirror on the optical table.
-        
-        A mirror is simply an angled line. Laser beams will bounce off the 
-        middle of the mirror, at the point (x,y).
-
-        Parameters
-        ----------
-        x : float
-            x-coordinate of the centre of the optic.
-        y : float
-            y-coordinate of the centre of the optic.
-        size : float
-            Size of the optic.
-        angle : float
-            Rotation of the optic anticlockwise from the positive x-axis, in degrees.
-        colour : string, optional
-            Colour of the optic, any matplotlib supported colour works. The default is 'k'.
-        label : string, optional
-            Text to put in the label for the optic. The default is None (no label).
-        label_pos : string, optional
-            Position of the label relative to the optic ('top', 'bottom', 'left', 'right'). The default is "bottom".
-        labelpad : float, optional
-            Additional padding to add between the label and the optic. The default is 0.25.
-        textcolour : string, optional
-            Colour of the label text. The default is 'k' (black).
-        fontsize : float, optional
-            Font size for the label text. The default is fontparams['fontsize'].
-
-        Returns
-        -------
-        OpticalElement
-            Instance of the OpticalElement class for this optic.
-
-        """
-        self.angled_line(x, y, size, angle, colour=colour)
-        self.set_label(self.ax, x, y, size, label, label_pos,
-                       labelpad, textcolour, fontsize=fontsize)
-        return OpticalElement(x, y, 'r', angle, 'mirror')
-
-    def convex_lens(self, x, y, size, angle, colour='k', lens_factor=2,
-                    label=None, label_pos='top', labelpad=0.25, textcolour='k',
-                    fontsize=fontparams['fontsize']):
-        """
-        Draw a convex lens on the optical table.
-
-        The beam will pass through the point (x,y), which is the centre of the
-        flat face of the lens.        
-        
-        Parameters
-        ----------
-        x : float
-            x-coordinate of the centre of the flat face of the lens.
-        y : float
-            y-coordinate of the centre of the flat face of the lens.
-        size : float
-            Size of the optic.
-        angle : float
-            Rotation of the optic anticlockwise from the positive x-axis, in degrees.
-        colour : string, optional
-            Colour of the optic, any matplotlib supported colour works. The default is 'k'.
-        lens_factor : float, optional
-            Controls how curved the lens is (how "lens-y" it looks). The default is 2.
-        label : string, optional
-            Text to put in the label for the optic. The default is None (no label).
-        label_pos : string, optional
-            Position of the label relative to the optic ('top', 'bottom', 'left', 'right'). 
-            The default is "bottom".
-        labelpad : float, optional
-            Additional padding to add between the label and the optic. The default is 0.25.
-        textcolour : string, optional
-            Colour of the label text. The default is 'k' (black).
-        fontsize : float, optional
-            Font size for the label text. The default is fontparams['fontsize'].
-
-        Returns
-        -------
-        OpticalElement
-            Instance of the OpticalElement class for this optic.
-
-        """
-        self.angled_line(x, y, size, angle, colour=colour)
-        self.set_label(self.ax, x, y, size, label, label_pos,
-                       labelpad, textcolour, fontsize=fontsize)
-        size_arc = self.aspect_ratio * size
-        arc = mpl.patches.Arc((x, y), size_arc, size_arc/lens_factor, angle=angle,
-                              theta1=0, theta2=180, color=colour)
-        self.ax.add_patch(arc)
-        return OpticalElement(x, y, 't', angle, 'concave_lens')
-
-    def concave_mirror(self, x, y, size, angle, colour='k', lens_factor=1,
-                       label=None, label_pos='top', labelpad=0.25, 
-                       textcolour='k', fontsize=fontparams['fontsize']):
-        """
-        Draw a concave mirror on the optical table.
-        
-        The beam will hit the mirror at the point (x, y). 
-
-        Parameters
-        ----------
-        x : float
-            x-coordinate of the centre of the optic.
-        y : float
-            y-coordinate of the centre of the optic.
-        size : float
-            Size of the optic.
-        angle : float
-            Rotation of the optic anticlockwise from the positive x-axis, in degrees.
-        colour : string, optional
-            Colour of the optic, any matplotlib supported colour works. The default is 'k'.
-        lens_factor : float, optional
-            Controls how curved the mirror is (how "lens-y" it looks). The default is 1.
-        label : string, optional
-            Text to put in the label for the optic. The default is None (no label).
-        label_pos : string, optional
-            Position of the label relative to the optic ('top', 'bottom', 'left', 'right'). 
-            The default is "bottom".
-        labelpad : float, optional
-            Additional padding to add between the label and the optic. The default is 0.25.
-        textcolour : string, optional
-            Colour of the label text. The default is 'k' (black).
-        fontsize : float, optional
-            Font size for the label text. The default is fontparams['fontsize'].
-        Returns
-        -------
-        OpticalElement
-            Instance of the OpticalElement class for this optic.
-
-        """
-
-        size_width = size * self.aspect_ratio
-        size_height = size_width * lens_factor
-        # define the turning point on the long axis of ellipse as where the beam hits
-        # in absence of rotation
-        offset_x = 0
-        offset_y = size_height * 0.5
-        edge_point_offset = (offset_x, offset_y)
-
-        # rotate the offsets around the center of the ellipse to get the location
-        # the beam hits when the mirror is rotated
-        # the entered x,y are where the beam will hit, and the mirror is translated to
-        # ensure that this is the turning point of the long axis as the mirror is rotated
-        edge_point_rot = Tools.rotate_point(edge_point_offset, angle)
-        arc = mpl.patches.Arc((x-edge_point_rot[0], y-edge_point_rot[1]), 
-                              size_width, size_height, angle=angle,
-                              theta1=0, theta2=180, color=colour)
-        self.ax.add_patch(arc)
-        self.set_label(self.ax, x, y, size, label,
-                       label_pos, labelpad, textcolour)
-
-        return OpticalElement(x, y, 'r', angle, 'concave_mirror')
-
-    def concave_lens(self, x, y, size, angle, colour='k', offset_factor=0.05, 
-                     lens_factor=4, label=None, label_pos='top', labelpad=0.25, 
-                     textcolour='k', fontsize=fontparams['fontsize']):
-        """
-        Draw a concave lens on the optical table. 
-        
-        The beam passes through the point (x,y), which is the centre of the curved 
-        side of the lens.
-
-        Parameters
-        ----------
-        x : float
-            x-coordinate of the centre of the curved face of the lens.
-        y : float
-            y-coordinate of the centre of the curved face of the lens.
-        size : float
-            Size of the optic.
-        angle : float
-            Rotation of the optic anticlockwise from the positive x-axis, in 
-            degrees.
-        colour : string, optional
-            Colour of the optic, any matplotlib supported colour works. 
-            The default is 'k'.
-        offset_factor : float, optional
-            How thick the concave lens is. The default is 0.05.
-        lens_factor : float, optional
-            Controls how curved the lens is (how "lens-y" it looks). The default is 4.
-        label : string, optional
-            Text to put in the label for the optic. The default is None (no label).
-        label_pos : string, optional
-            Position of the label relative to the optic ('top', 'bottom', 'left', 'right'). 
-            The default is "bottom".
-        labelpad : float, optional
-            Additional padding to add between the label and the optic. 
-            The default is 0.25.
-        textcolour : string, optional
-            Colour of the label text. The default is 'k' (black).
-        fontsize : float, optional
-            Font size for the label text. The default is fontparams['fontsize'].
-
-        Returns
-        -------
-        OpticalElement
-            Instance of the OpticalElement class for this optic.
-
-        """
-
-        offset_x = offset_factor * self.aspect_ratio * Tools.sind(angle)
-        offset_y = offset_factor * self.aspect_ratio * Tools.cosd(angle)
-        coords1 = self.angled_line(
-            x+offset_x, y-offset_y, size, angle, get_coords=True)
-        coords2 = self.angled_line(
-            x-offset_x, y+offset_y, size, angle, show=False, get_coords=True)
-        self.ax.plot([coords1[0], coords2[0]], [
-                     coords1[2], coords2[2]], color=colour)
-        self.ax.plot([coords1[1], coords2[1]], [
-                     coords1[3], coords2[3]], color=colour)
-        size_arc = self.aspect_ratio * size
-        arc = mpl.patches.Arc((x-offset_x, y+offset_y), size_arc, 
-                              size_arc/lens_factor, angle=angle,
-                              theta1=180, theta2=360, color=colour)
-        self.ax.add_patch(arc)
-        self.set_label(self.ax, x, y, size, label,
-                       label_pos, labelpad, textcolour)
-        return OpticalElement(x, y, 't', angle, 'convex_lens')
-
-    def transmissive_plate(self, x, y, size, angle, colour='k', offset_factor=0.05, 
-                           fill=False, fillcolour='k', label=None, label_pos='top', 
-                           labelpad=0.25, textcolour='k', fontsize=fontparams['fontsize'],
-                           zorder=2):
-        """
-        Draw a transmissive plate on the optical table.
-        
-        A generic transmissive plate but is useful for waveplates, crystals, 
-        filters, windows etc... with appropriate labelling.
-        
-        The beam passes through the point (x,y), which is at the centre of the plate.
-
-        Parameters
-        ----------
-        x : float
-            x-coordinate of the centre of the optic.
-        y : float
-            y-coordinate of the centre of the optic.
-        size : float
-            Size of the optic.
-        angle : float
-            Rotation of the optic anticlockwise from the positive x-axis, in degrees.
-        colour : string, optional
-            Colour of the optic, any matplotlib supported colour works. The default is 'k'.
-        offset_factor : float, optional
-            How thick the transmissive plate is. The default is 0.05.
-        fill : bool, optional
-            If true then the plate is filled with a colour. The default is False.
-        fillcolour : string, optional
-            Colour to fill the plate with. The default is 'k'.
-        label : string, optional
-            Text to put in the label for the optic. The default is None (no label).
-        label_pos : string, optional
-            Position of the label relative to the optic ('top', 'bottom', 'left', 'right'). 
-            The default is "bottom".
-        labelpad : float, optional
-            Additional padding to add between the label and the optic. The default is 0.25.
-        textcolour : string, optional
-            Colour of the label text. The default is 'k' (black).
-        fontsize : float, optional
-            Font size for the label text. The default is fontparams['fontsize'].
-        zorder : int, optional
-            Zorder for the transmissive plate (controls drawing order). The default is 2.
-
-        Returns
-        -------
-        OpticalElement
-            Instance of the OpticalElement class for this optic.
-
-        """
-        offset_x = offset_factor * self.aspect_ratio * Tools.sind(angle)
-        offset_y = offset_factor * self.aspect_ratio * Tools.cosd(angle)
-        coords1 = self.angled_line(
-            x+offset_x, y-offset_y, size, angle, get_coords=True)
-        coords2 = self.angled_line(
-            x-offset_x, y+offset_y, size, angle, get_coords=True)
-        self.ax.plot([coords1[0], coords2[0]], [
-                     coords1[2], coords2[2]], color=colour, zorder=zorder)
-        self.ax.plot([coords1[1], coords2[1]], [
-                     coords1[3], coords2[3]], color=colour, zorder=zorder)
-        if fill:
-            l1 = [coords1[0], coords2[0]]  # x-coordinates of left edge of the area filled 
-            l2 = [coords1[2], coords2[2]]  # y-coordinates of bottom edge of the area filled
-            l3 = [coords1[3], coords2[3]]  # y-coordinates of top edge of the area filled
-            self.ax.fill_between(l1, l2, l3, color=fillcolour, zorder=zorder)
-
-        self.set_label(self.ax, x, y, size, label, label_pos,
-                       labelpad, textcolour, fontsize=fontsize)
-        return OpticalElement(x, y, 't', angle, 'transmissive_plate')
-
-    def transmissive_cube(self, x, y, size, angle, colour='k',
-                          label=None, label_pos='top', labelpad=0.25, 
-                          textcolour='k', fontsize=fontparams['fontsize']):
-        """
-        Draw a transmissive cube (i.e a square) on the optical table.
-        
-        The square is centered at (x,y) and the beam passes through the centre.
-
-        Parameters
-        ----------
-        x : float
-            x-coordinate of the centre of the optic.
-        y : float
-            y-coordinate of the centre of the optic.
-        size : float
-            Size of the optic.
-        angle : float
-            Rotation of the optic anticlockwise from the positive x-axis, in degrees.
-        colour : string, optional
-            Colour of the optic, any matplotlib supported colour works. The default is 'k'.
-        label : string, optional
-            Text to put in the label for the optic. The default is None (no label).
-        label_pos : string, optional
-            Position of the label relative to the optic ('top', 'bottom', 'left', 'right').
-            The default is "bottom".
-        labelpad : float, optional
-            Additional padding to add between the label and the optic. The default is 0.25.
-        textcolour : string, optional
-            Colour of the label text. The default is 'k' (black).
-        fontsize : float, optional
-            Font size for the label text. The default is fontparams['fontsize'].
-
-
-        Returns
-        -------
-        OpticalElement
-            Instance of the OpticalElement class for this optic.
-
-        """
-
-        self.transmissive_plate(
-            x, y, size, angle, colour=colour, offset_factor=size*0.5)
-        self.set_label(self.ax, x, y, size, label, label_pos,
-                       labelpad, textcolour, fontsize=fontsize)
-        return OpticalElement(x, y, 't', angle, 'transmissive_cube')
-
-    def beamsplitter_cube(self, x, y, size, angle, direction, colour='k',
-                          label=None, label_pos='top', labelpad=0.25, 
-                          textcolour='k', fontsize=fontparams['fontsize']):
-        """
-        
-
-        Parameters
-        ----------
-        x : float
-            x-coordinate of the centre of the optic.
-        y : float
-            y-coordinate of the centre of the optic.
-        size : float
-            Size of the optic.
-        angle : float
-            Rotation of the optic anticlockwise from the positive x-axis, in degrees.
-        direction : string
-            Direction of the reflective surface in the beamsplitter, allowed 
-            values are "L" and "R".
-        colour : string, optional
-            Colour of the optic, any matplotlib supported colour works. The default is 'k'.
-        label : string, optional
-            Text to put in the label for the optic. The default is None (no label).
-        label_pos : string, optional
-            Position of the label relative to the optic ('top', 'bottom', 'left', 'right').
-            The default is "bottom".
-        labelpad : float, optional
-            Additional padding to add between the label and the optic. The default is 0.25.
-        textcolour : string, optional
-            Colour of the label text. The default is 'k' (black).
-        fontsize : float, optional
-            Font size for the label text. The default is fontparams['fontsize'].
-
-        Raises
-        ------
-        ValueError
-            Raised if a direction other than "L" or "R" is entered.
-
-        Returns
-        -------
-        OpticalElement
-            Instance of the OpticalElement class for this optic.
-
-        """
-        if not direction in ('L', 'R'):
-            raise ValueError('Allowed values for direction are "L" and "R".')
-        self.transmissive_cube(x, y, size, angle, colour=colour)
-        if direction == 'L':
-            self.angled_line(x, y, size*np.sqrt(2), angle=angle+45)
-        if direction == 'R':
-            self.angled_line(x, y, size*np.sqrt(2), angle=angle-45)
-        self.set_label(self.ax, x, y, size, label, label_pos,
-                       labelpad, textcolour, fontsize=fontsize)
-        return OpticalElement(x, y, 't', angle, 'beamsplitter_cube')
-
-    def box(self, x, y, size_x, size_y, angle, colour='k', standalone=False,
-            label=None, label_pos='top', labelpad=0.25, textcolour='k', 
-            fontsize=fontparams['fontsize']):
-        """
-        Create a rectangular box of arbitrary size and rotation angle.
-        
-        The box can be drawn on the table (if standalone=True), otherwise the
-        corner coordinates of the box are returned from the function to use in
-        other functions.
-
-        Parameters
-        ----------
-         x : float
-            x-coordinate of the centre of the box.
-        y : float
-            y-coordinate of the centre of the box.
-        size_x : float
-            Size of the box in the x direction.
-        size_y : float
-            Size of the box in the y direction.
-        angle : float
-            Rotation of the box anticlockwise from the positive x-axis, in degrees.
-        colour : string, optional
-            Colour of the box edge, any matplotlib supported colour works. The default is 'k'.
-        standalone : bool, optional
-            If true then the box is drawn on the table as it is, otherwise just
-            the corner coordinates are returned for use in other functions. The default is False.
-        label : string, optional
-            Text to put in the label for the box. The default is None (no label).
-        label_pos : string, optional
-            Position of the label relative to the box ('top', 'bottom', 'left', 'right'). 
-            The default is "bottom".
-        labelpad : float, optional
-            Additional padding to add between the label and the box. The default is 0.25.
-        textcolour : string, optional
-            Colour of the label text. The default is 'k' (black).
-        fontsize : float, optional
-            Font size for the label text. The default is fontparams['fontsize'].
-
-        Returns
-        -------
-        OpticalElement
-            Instance of the OpticalElement class for this optic (if standalone=True)
-            
-        corners_rot : list
-            List of the corner coordinates (anticlockwise from bottom left) of
-            the box (if standalone=False).
-
-        """
-        offset_x = size_x/2  # * self.aspect_ratio #* np.sin(deg_to_rad(angle))
-        offset_y = size_y/2  # * self.aspect_ratio #* np.cos(deg_to_rad(angle))
-
-        #the corners are defined as anticlockwise from the bottom left
-        corners = ((x-offset_x, y-offset_y), (x+offset_x, y-offset_y),
-                   (x+offset_x, y+offset_y), (x-offset_x, y+offset_y))
-
-        corners_rot = [Tools.rotate_point(corner, angle) for corner in corners]
-
-        for i, _ in enumerate(corners_rot[0:-1]):
-            self.ax.plot([corners_rot[i][0], corners_rot[i+1][0]],
-                         [corners_rot[i][1], corners_rot[i+1][1]], color=colour)
-            if i == 2:  # JDP catch the final iteration to close the box
-                self.ax.plot([corners_rot[i+1][0], corners_rot[0][0]],
-                             [corners_rot[i+1][1], corners_rot[0][1]], 
-                             color=colour)
-
-        if standalone:
-            self.set_label(self.ax, x, y, 0, label,
-                           label_pos, labelpad, textcolour, fontsize) # added fontsize
-            return OpticalElement(x, y, 't', angle, 'generic_box')
-        else:
-            return corners_rot
-
-    def box_source(self, x, y, size_x, size_y, angle, output_side, colour='k',
-                   label=None, label_pos='top', labelpad=0.25, textcolour='k',
-                   fontsize=fontparams['fontsize']):
-        """
-        Draw a box on the table that a laser beam can come from.
-
-        Box is centered on (x, y), and the beam will come from the midpoint of 
-        one of the four sides, determined by the string passed via output_side. 
-        Allowed sides are 'top', 'bottom', 'left', 'right'.        
-
-        Parameters
-        ----------
-        x : float
-            x-coordinate of the centre of the box.
-        y : float
-            y-coordinate of the centre of the box.
-        size_x : float
-            Size of the box in the x direction.
-        size_y : float
-            Size of the box in the y direction.
-        angle : float
-            Rotation of the box anticlockwise from the positive x-axis, in degrees.
-        output_side : string
-            Which side of the box the beam will come from, allowed values 'top', 
-            'bottom', 'left', 'right'.
-        colour : string, optional
-            Colour of the box edge, any matplotlib supported colour works. The default is 'k'.
-        label : string, optional
-            Text to put in the label for the box. The default is None (no label).
-        label_pos : string, optional
-            Position of the label relative to the box ('top', 'bottom', 'left', 'right').
-            The default is "bottom".
-        labelpad : float, optional
-            Additional padding to add between the label and the box. The default is 0.25.
-        textcolour : string, optional
-            Colour of the label text. The default is 'k' (black).
-        fontsize : float, optional
-            Font size for the label text. The default is fontparams['fontsize'].
-
-        Raises
-        ------
-        ValueError
-            Raised if an invalid output side is entered.
-
-        Returns
-        -------
-        OpticalElement
-            Instance of the OpticalElement class for this optic.
-
-        """
-
-        if output_side not in allowed_sides:
-            raise ValueError('Invalid Output Side.')
-
-        corners = self.box(x, y, size_x, size_y, angle,
-                           colour='k', standalone=False)
-        if output_side == 'top':
-            side = (corners[2], corners[3])
-        elif output_side == 'bottom':
-            side = (corners[0], corners[1])
-        elif output_side == 'left':
-            side = (corners[0], corners[3])
-        elif output_side == 'right':
-            side = (corners[1], corners[2])
-
-        output_point = Tools.get_midpoint(side)
-        self.set_label(self.ax, x, y, 0, label, label_pos,
-                       labelpad, textcolour, fontsize=fontsize)
-        return OpticalElement(output_point[0], output_point[1], 't', angle, 'box_source')
-
-    def point_source(self, x, y,
-                     label=None, label_pos='top', labelpad=0.25, textcolour='k',
-                     fontsize=fontparams['fontsize']):
-        """
-        Create a source for a laser beam at (x,y).
-        
-        The source is not visible on the table, but just serves as a place where
-        a beam can emanate from/pass through.
-
-        Parameters
-        ----------
-        x : float
-            x-coordinate of the point.
-        y : float
-            y-coordinate of the point.
-        label : string, optional
-            Text to put in the label for the box. The default is None (no label).
-        label_pos : string, optional
-            Position of the label relative to the box ('top', 'bottom', 'left', 'right').
-            The default is "bottom".
-        labelpad : float, optional
-            Additional padding to add between the label and the box. The default is 0.25.
-        textcolour : string, optional
-            Colour of the label text. The default is 'k' (black).
-        fontsize : float, optional
-            Font size for the label text. The default is fontparams['fontsize'].
-
-        Returns
-        -------
-        OpticalElement
-            Instance of the OpticalElement class for this optic.
-
-        """
-        self.set_label(self.ax, x, y, label, label_pos,
-                       labelpad, textcolour, fontsize=fontsize)
-        return OpticalElement(x, y, 't', None, 'point_source')
-
-    def beam_dump(self, x, y, size, angle, colour='k', fillcolour='k',
-                  label=None, label_pos='top', labelpad=0.25, textcolour='k', 
-                  fontsize=fontparams['fontsize']):
-        """
-        Draw a beam dump on the table.
-        
-        A beam dump is simply a filled in block where a beam can terminate. 
-        The zorder=10 ensures that the beam dump is always drawn on top of the beam, 
-        such that it looks like the beam is effectively blocked.
-
-        Parameters
-        ----------
-        x : float
-            x-coordinate of the centre of the optic.
-        y : float
-            y-coordinate of the centre of the optic.
-        size : float
-            Size of the optic.
-        angle : float
-            Rotation of the optic anticlockwise from the positive x-axis, in degrees.
-        colour : string, optional
-            Colour of the optic, any matplotlib supported colour works. The default is 'k'.
-        fillcolour : string, optional
-            Colour to fill the block with. The default is 'k'.
-        label : string, optional
-            Text to put in the label for the box. The default is None (no label).
-        label_pos : string, optional
-            Position of the label relative to the box ('top', 'bottom', 'left', 'right').
-            The default is "bottom".
-        labelpad : float, optional
-            Additional padding to add between the label and the box. The default is 0.25.
-        textcolour : string, optional
-            Colour of the label text. The default is 'k' (black).
-        fontsize : float, optional
-            Font size for the label text. The default is fontparams['fontsize'].
-
-        Returns
-        -------
-        OpticalElement
-            Instance of the OpticalElement class for this optic.
-
-        """
-        self.transmissive_plate(
-            x, y, size, angle, colour=colour, fill=True, fillcolour=fillcolour, zorder=10)
-        self.set_label(self.ax, x, y, size, label, label_pos,
-                       labelpad, textcolour, fontsize=fontsize)
-        return OpticalElement(x, y, 't', None, 'beam_dump')
-
-    def generic_circle(self, x, y, size, colour='k', fill=False, fillcolour='k',
-                       label=None, label_pos='top', labelpad=0.25, textcolour='k', fontsize=fontparams['fontsize']):
-        """
-        Draw a circle on the optical table centered at (x,y). 
-        
-        The radius of the circle is determined by the size parameter. 
-
-        Parameters
-        ----------
-        x : float
-            x-coordinate of the centre of the circle.
-        y : float
-            y-coordinate of the centre of the circle.
-        size : float
-            Radius of the circle.
-        colour : string, optional
-            Colour of the edge of the circle. The default is 'k'.
-        fill : bool, optional
-            If True then the circle is filled with fillcolour. The default is False.
-        fillcolour : string, optional
-            Colour to fill the circle with. The default is 'k'.
-        label : string, optional
-            Text to put in the label for the box. The default is None (no label).
-        label_pos : string, optional
-            Position of the label relative to the box ('top', 'bottom', 'left', 'right').
-            The default is "bottom".
-        labelpad : float, optional
-            Additional padding to add between the label and the box. The default is 0.25.
-        textcolour : string, optional
-            Colour of the label text. The default is 'k' (black).
-        fontsize : float, optional
-            Font size for the label text. The default is fontparams['fontsize'].
-
-        Returns
-        -------
-        OpticalElement
-            Instance of the OpticalElement class for this optic.
-
-        """
-        circle = mpl.patches.Circle(
-            (x, y), radius=size, edgecolor=colour, fill=fill, facecolor=fillcolour)
-        self.set_label(self.ax, x, y, size, label, label_pos,
-                       labelpad, textcolour, fontsize=fontsize)
-        self.ax.add_patch(circle)
-        return OpticalElement(x, y, 't', None, 'generic_circle')
-
-    # added own function
-    def triangular_prism(self, x, y, size, angle, colour='k', fillcolour='None',
-                     label=None, label_pos='top', labelpad=0.25, 
-                     textcolour='k', fontsize=fontparams['fontsize']):
-        """
-        Draw a triangular prism on the optical table.
-
-        The triangle is centered at (x, y) with the beam passing through the center.
-
-        Parameters
-        ----------
-        x : float
-            x-coordinate of the centre of the prism.
-        y : float
-            y-coordinate of the centre of the prism.
-        size : float
-            Size of the prism (length of each side).
-        angle : float
-            Rotation of the prism anticlockwise from the positive x-axis, in degrees.
-        colour : string, optional
-            Colour of the prism edges. The default is 'k'.
-        fillcolour : string, optional
-            Colour to fill the prism with. The default is 'None' (no fill).
-        label : string, optional
-            Text to put in the label for the prism. The default is None (no label).
-        label_pos : string, optional
-            Position of the label relative to the prism ('top', 'bottom', 'left', 'right').
-            The default is "bottom".
-        labelpad : float, optional
-            Additional padding to add between the label and the prism. The default is 0.25.
-        textcolour : string, optional
-            Colour of the label text. The default is 'k' (black).
-        fontsize : float, optional
-            Font size for the label text. The default is fontparams['fontsize'].
-
-        Returns
-        -------
-        OpticalElement
-            Instance of the OpticalElement class for this optic.
-
-        """
-        # Calculate the coordinates of the triangle vertices
-        height = size * (3 ** 0.5) / 2  # Height of the equilateral triangle
-        corners = [(x, y + height / 3),
-                (x - size / 2, y - height / 3),
-                (x + size / 2, y - height / 3)]
-        
-        # Rotate the corners around the origin (0, 0)
-        corners_rot = [Tools.rotate_point(corner, angle) for corner in corners]
-        
-        # Calculate the centroid of the rotated vertices
-        centroid = (sum(x for x, y in corners_rot) / 3, sum(y for x, y in corners_rot) / 3)
-        
-        # Translate the rotated vertices to (x, y)
-        corners_rot = [(corner[0] + x - centroid[0], corner[1] + y - centroid[1]) for corner in corners_rot]
-
-        # Plot the triangle
-        triangle = mpl.patches.Polygon(corners_rot, closed=True, edgecolor=colour, facecolor=fillcolour)
-        self.ax.add_patch(triangle)
-
-        # Add label if provided
-        if label:
-            self.set_label(self.ax, x, y, size, label, label_pos, labelpad, textcolour, fontsize=fontsize)
-
-        return OpticalElement(x, y, 't', angle, 'triangular_prism')
-
-
-
-
-
-
-class LaserBeam:
-    """
-    LaserBeam defines a laser beam that goes through the defined setup.
-    
-    When an instance of LaserBeam is created a beam with the given colour, 
-    linewidth, and linestyle is initialised, but not drawn. The beam is drawn 
-    when LaserBeam.draw(table, optics) is called. table is the OpticalTable instance 
-    to draw the beam onto, and optics is a list of the optics to pass through 
-    (in order of first to last hit).
-    
-    The idea of this is that the beam will be redrawn automatically if any optical
-    elements are moved, removing the need to tediously reroute the whole beam by hand. 
-    Each OpticalElement instance contains an (x,y) coordinate which is where the beam will hit the optic.
-     
-    Attributes
-    ----------
-        colour : string
-            Colour of the laser beam, any matplotlib defined colour is fine. 
-        width : float, optional
-            Linewidth of the drawn laser beam (as defined in matplotlib). 
-            The default is 1.
-        style : string, optional
-            Linestyle of the drawn laser beam, see matplotlib docs for more details.
-            The default is '-' (unbroken line).
-        divergent : bool, optional
-            NOT IMPLEMENTED 
-        divergence_angle : float, optional
-            NOT IMPLEMENTED
-        
-    """
-
-    def __init__(self, colour, width=1, style='-', divergent=False, divergence_angle=None):
-        self.colour = colour
-        self.width = width
-        self.style = style
-        self.divergent = divergent
-        self.div_angle = divergence_angle
-
-    def draw(self, table, optics):
-        """
-        Draw a laser beam on table between the OpticalElement instances in optics.
-        
-        The list optics is a list of OpticalElement instances, and the beam originates 
-        at the first element in the list, and passes through/reflects off each element 
-        sequentially. Thus, the ordering of the list is important to ensure correct beam routing. 
-        
-        Beam parameters (colour, linewidth, linestyle) are controlled when the 
-        LaserBeam class is initialised.
-
-        Parameters
-        ----------
-        table : OpticalTable
-            The instance of OpticalTable the beam is drawn on.
-        optics : list
-            List of OpticalElement instances.
-
-        Returns
-        -------
-        None.
-
-        """
-        if self.divergent:
-            pass  # do this later
-        else:
-            for i, _ in enumerate(optics[0:-1]):
-                table.ax.plot([optics[i].x, optics[i+1].x], [optics[i].y, optics[i+1].y],
-                              color=self.colour,
-                              linewidth=self.width,
-                              linestyle=self.style)
->>>>>>> 61db296f
